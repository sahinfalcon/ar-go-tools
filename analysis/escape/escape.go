--- conflicted
+++ resolved
@@ -1674,14 +1674,7 @@
 		funcName := summary.function.Name()
 		state.Logger.Debugf("Analyzing %v\n", funcName)
 		changed := resummarize(summary)
-<<<<<<< HEAD
-		if prog.verbose {
-			state.Logger.Printf("Func %s is (changed=%v):\n%s\n", funcName, changed,
-				summary.finalGraph.GraphvizLabel(funcName))
-		}
-=======
 		state.Logger.Tracef("Func %s is (changed=%v):\n%s\n", funcName, changed, summary.finalGraph.GraphvizLabel(funcName))
->>>>>>> 4f74a617
 		// Iterate over the places where this summary is used, and schedule them to be re-analyzed
 		for location, graphUsed := range summary.summaryUses {
 			if !summary.finalGraph.Matches(graphUsed) {
@@ -1705,14 +1698,8 @@
 		for f := range state.PointerAnalysis.CallGraph.Nodes {
 			summary := prog.summaries[f]
 			if summary != nil && summary.nodes != nil && f.Pkg != nil {
-<<<<<<< HEAD
 				if f.Pkg.Pkg.Name() == "main" {
-					state.Logger.Printf("Func %s summary is:\n%s\n", f.String(),
-						summary.finalGraph.GraphvizLabel(f.String()))
-=======
-				if "main" == f.Pkg.Pkg.Name() {
 					state.Logger.Debugf("Func %s summary is:\n%s\n", f.String(), summary.finalGraph.GraphvizLabel(f.String()))
->>>>>>> 4f74a617
 				}
 			}
 		}
