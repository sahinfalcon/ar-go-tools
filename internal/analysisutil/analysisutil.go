// Copyright Amazon.com, Inc. or its affiliates. All Rights Reserved.
//
// Licensed under the Apache License, Version 2.0 (the "License");
// you may not use this file except in compliance with the License.
// You may obtain a copy of the License at
//
//      http://www.apache.org/licenses/LICENSE-2.0
//
// Unless required by applicable law or agreed to in writing, software
// distributed under the License is distributed on an "AS IS" BASIS,
// WITHOUT WARRANTIES OR CONDITIONS OF ANY KIND, either express or implied.
// See the License for the specific language governing permissions and
// limitations under the License.

// Package analysisutil contains utility functions for the analyses in argot.
// These functions are in an internal package because they are not important
// enough to be included in the main library.
package analysisutil

import (
	"fmt"
	"go/token"
	"go/types"
	"strings"

	"github.com/awslabs/ar-go-tools/analysis/config"
	. "github.com/awslabs/ar-go-tools/internal/funcutil"
	"golang.org/x/tools/go/pointer"
	"golang.org/x/tools/go/ssa"
)

// FindEltTypePackage finds the package declaring the elements of t or returns an error
// Returns a package name and the name of the type declared in that package.
// preform is the formatting of the type of the element; usually %s
func FindEltTypePackage(t types.Type, preform string) (string, string, error) {
	switch typ := t.(type) {
	case *types.Pointer:
		return FindEltTypePackage(typ.Elem(), fmt.Sprintf(preform, "*%s")) // recursive call
	case *types.Named:
		// Return package name, type name
		obj := typ.Obj()
		if obj != nil {
			pkg := obj.Pkg()
			if pkg != nil {
				return pkg.Name(), fmt.Sprintf(preform, obj.Name()), nil
			} else {
				// obj is in Universe
				return "", obj.Name(), nil
			}

		} else {
			return "", "", fmt.Errorf("could not get name")
		}

	case *types.Array:
		n := typ.Len()
		p := fmt.Sprintf(preform, fmt.Sprintf("[%v]", n)+"%s")
		return FindEltTypePackage(typ.Elem(), p) // recursive call
	case *types.Map:
		return FindEltTypePackage(typ.Elem(), fmt.Sprintf(preform, "map["+typ.Key().String()+"]%s")) // recursive call
	case *types.Slice:
		return FindEltTypePackage(typ.Elem(), fmt.Sprintf(preform, "[]%s")) // recursive call
	case *types.Chan:
		return FindEltTypePackage(typ.Elem(), fmt.Sprintf(preform, "chan %s")) // recursive call
	case *types.Basic, *types.Tuple, *types.Interface, *types.Signature:
		// We ignore this for now (tuple may involve multiple packages)
		return "", "", fmt.Errorf("not a type with a package and name")
	case *types.Struct:
		// Anonymous structs
		return "", "", fmt.Errorf("%q: not a type with a package and name", typ)
	default:
		// We should never reach this!
		fmt.Printf("unexpected type received: %T %v; please report this issue\n", typ, typ)
		return "", "", nil
	}
}

func FindSafeCalleePkg(n *ssa.CallCommon) Optional[string] {
	if n == nil {
		return None[string]()
	}
	if n.IsInvoke() && n.Method != nil {
		if pkg := n.Method.Pkg(); pkg != nil {
			return Some(pkg.Path())
		}
		return None[string]()
	}
	if n.StaticCallee() == nil || n.StaticCallee().Pkg == nil {
		return None[string]()
	}

	return Some(n.StaticCallee().Pkg.Pkg.Path())
}

func FindValuePackage(n ssa.Value) Optional[string] {
	switch node := n.(type) {
	case *ssa.Function:
		pkg := node.Package()
		if pkg != nil {
			return Some(pkg.String())
		}
		return None[string]()
	}
	return None[string]()
}

// FieldAddrFieldName finds the name of a field access in ssa.FieldAddr
// if it cannot find a proper field name, returns "?"
func FieldAddrFieldName(fieldAddr *ssa.FieldAddr) string {
	return getFieldNameFromType(fieldAddr.X.Type().Underlying(), fieldAddr.Field)
}

// FieldFieldName finds the name of a field access in ssa.Field
// if it cannot find a proper field name, returns "?"
func FieldFieldName(fieldAddr *ssa.Field) string {
	return getFieldNameFromType(fieldAddr.X.Type().Underlying(), fieldAddr.Field)
}

func getFieldNameFromType(t types.Type, i int) string {
	switch typ := t.(type) {
	case *types.Pointer:
		return getFieldNameFromType(typ.Elem().Underlying(), i) // recursive call
	case *types.Struct:
		// Get the field name given its index
		fieldName := "?"
		if 0 <= i && i < typ.NumFields() {
			fieldName = typ.Field(i).Name()
		}
		return fieldName
	default:
		return "?"
	}
}

// IsEntrypointNode returns true if n is an entrypoint to the analysis according to f.
func IsEntrypointNode(pointer *pointer.Result, n ssa.Node, f func(config.CodeIdentifier) bool) bool {
	switch node := (n).(type) {
	// Look for callees to functions that are considered entry points
	case *ssa.Call:
		if node == nil {
			return false // inits cannot be entry points
		}

		parent := node.Parent()
		if node.Call.IsInvoke() {
			receiver := node.Call.Value.Name()
			methodName := node.Call.Method.Name()
			calleePkg := FindSafeCalleePkg(node.Common())
			if calleePkg.IsSome() {
				return f(
					config.CodeIdentifier{
						Context:  parent.String(),
						Package:  calleePkg.Value(),
						Method:   methodName,
						Receiver: receiver})
			}
			return false
		}
		return isFuncEntrypoint(node, parent, f) || isAliasEntrypoint(pointer, node, f)

	// Field accesses that are considered as entry points
	case *ssa.Field:
		fieldName := FieldFieldName(node)
		packageName, typeName, err := FindEltTypePackage(node.X.Type(), "%s")
		if err != nil {
			return false
		}
		return f(config.CodeIdentifier{
			Context: node.Parent().String(),
			Package: packageName,
			Field:   fieldName,
			Type:    typeName})

	case *ssa.FieldAddr:
		fieldName := FieldAddrFieldName(node)
		packageName, typeName, err := FindEltTypePackage(node.X.Type(), "%s")
		if err != nil {
			return false
		}
		return f(config.CodeIdentifier{
			Context: node.Parent().String(),
			Package: packageName,
			Field:   fieldName,
			Type:    typeName})

	// Allocations of data of a type that is an entry point
	case *ssa.Alloc:
		packageName, typeName, err := FindEltTypePackage(node.Type(), "%s")
		if err != nil {
			return false
		}
		return f(config.CodeIdentifier{
			Context: node.Parent().String(),
			Package: packageName,
			Type:    typeName})

	// Channel receives can be sources
	case *ssa.UnOp:
		if node.Op == token.ARROW {
			packageName, typeName, err := FindEltTypePackage(node.X.Type(), "%s")
			if err != nil {
				return false
			}
			return f(config.CodeIdentifier{
				Context: node.Parent().String(),
				Package: packageName,
				Type:    typeName,
				Kind:    "channel receive"})
		}
		return false

	default:
		return false
	}
}

<<<<<<< HEAD
// isFuncEntrypoint returns true if the actual function called matches an entrypoint.
func isFuncEntrypoint(node *ssa.Call, parent *ssa.Function, f func(config.CodeIdentifier) bool) bool {
	funcValue := node.Call.Value.Name()
	calleePkg := FindSafeCalleePkg(node.Common())
	if calleePkg.IsSome() {
		return f(config.CodeIdentifier{Context: parent.String(), Package: calleePkg.Value(), Method: funcValue})
	}
	return false
}

// isAliasEntrypoint returns true if any alias to node matches an entrypoint.
func isAliasEntrypoint(pointer *pointer.Result, node *ssa.Call, f func(config.CodeIdentifier) bool) bool {
	if pointer == nil {
		return false
	}
	ptr, hasAliases := pointer.Queries[node.Call.Value]
	if !hasAliases {
		return false
	}
	for _, label := range ptr.PointsTo().Labels() {
		funcValue := label.Value().Name()
		funcPackage := FindValuePackage(label.Value())
		if funcPackage.IsSome() && f(config.CodeIdentifier{Package: funcPackage.Value(), Method: funcValue}) {
			return true
		}
	}
	return false
=======
// ReceiverStr returns the string receiver name of t.
// e.g. *repo/package.Method -> Method
// TODO refactor to avoid string operations
func ReceiverStr(t types.Type) string {
	typ := t.String()
	// get rid of pointer prefix in type name
	typ = strings.Replace(typ, "*", "", -1)
	split := strings.Split(typ, ".")
	return split[len(split)-1]
>>>>>>> 9c1568e5
}<|MERGE_RESOLUTION|>--- conflicted
+++ resolved
@@ -214,35 +214,6 @@
 	}
 }
 
-<<<<<<< HEAD
-// isFuncEntrypoint returns true if the actual function called matches an entrypoint.
-func isFuncEntrypoint(node *ssa.Call, parent *ssa.Function, f func(config.CodeIdentifier) bool) bool {
-	funcValue := node.Call.Value.Name()
-	calleePkg := FindSafeCalleePkg(node.Common())
-	if calleePkg.IsSome() {
-		return f(config.CodeIdentifier{Context: parent.String(), Package: calleePkg.Value(), Method: funcValue})
-	}
-	return false
-}
-
-// isAliasEntrypoint returns true if any alias to node matches an entrypoint.
-func isAliasEntrypoint(pointer *pointer.Result, node *ssa.Call, f func(config.CodeIdentifier) bool) bool {
-	if pointer == nil {
-		return false
-	}
-	ptr, hasAliases := pointer.Queries[node.Call.Value]
-	if !hasAliases {
-		return false
-	}
-	for _, label := range ptr.PointsTo().Labels() {
-		funcValue := label.Value().Name()
-		funcPackage := FindValuePackage(label.Value())
-		if funcPackage.IsSome() && f(config.CodeIdentifier{Package: funcPackage.Value(), Method: funcValue}) {
-			return true
-		}
-	}
-	return false
-=======
 // ReceiverStr returns the string receiver name of t.
 // e.g. *repo/package.Method -> Method
 // TODO refactor to avoid string operations
@@ -252,5 +223,33 @@
 	typ = strings.Replace(typ, "*", "", -1)
 	split := strings.Split(typ, ".")
 	return split[len(split)-1]
->>>>>>> 9c1568e5
+}
+
+// isFuncEntrypoint returns true if the actual function called matches an entrypoint.
+func isFuncEntrypoint(node *ssa.Call, parent *ssa.Function, f func(config.CodeIdentifier) bool) bool {
+	funcValue := node.Call.Value.Name()
+	calleePkg := FindSafeCalleePkg(node.Common())
+	if calleePkg.IsSome() {
+		return f(config.CodeIdentifier{Context: parent.String(), Package: calleePkg.Value(), Method: funcValue})
+	}
+	return false
+}
+
+// isAliasEntrypoint returns true if any alias to node matches an entrypoint.
+func isAliasEntrypoint(pointer *pointer.Result, node *ssa.Call, f func(config.CodeIdentifier) bool) bool {
+	if pointer == nil {
+		return false
+	}
+	ptr, hasAliases := pointer.Queries[node.Call.Value]
+	if !hasAliases {
+		return false
+	}
+	for _, label := range ptr.PointsTo().Labels() {
+		funcValue := label.Value().Name()
+		funcPackage := FindValuePackage(label.Value())
+		if funcPackage.IsSome() && f(config.CodeIdentifier{Package: funcPackage.Value(), Method: funcValue}) {
+			return true
+		}
+	}
+	return false
 }